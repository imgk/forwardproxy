--- conflicted
+++ resolved
@@ -21,17 +21,11 @@
 Here's an example of all properties in use (note that the syntax is subject to change):
 
 ```
-<<<<<<< HEAD
 :443, example.com
 route {
   forward_proxy {
-    basic_auth user1 0NtCL2JPJBgPPMmlPcJ
-    basic_auth user2 密码
-=======
-forwardproxy {
     basicauth user1 password1
     basicauth user2 password2
->>>>>>> 8c6ef2bd
     ports     80 443
     hide_ip
     hide_via
